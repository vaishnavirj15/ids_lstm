--- conflicted
+++ resolved
@@ -1,16 +1,6 @@
-Flask
-<<<<<<< HEAD
-gunicorn
-matplotlib
+flask
+tensorflow
+joblib
 numpy
-pandas
-scikit-learn
-=======
-numpy
-pandas
-tensorflow
-scikit-learn==1.5.2
-h5py
-gunicorn
-matplotlib
->>>>>>> ec2ddffe
+flask-limiter
+gunicorn